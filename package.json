{
  "name": "next-translate",
<<<<<<< HEAD
  "version": "1.0.0-experimental.4.1",
=======
  "version": "1.0.0-experimental.5",
>>>>>>> c8cb98dd
  "description": "Next.js utility to translate pages in a easy way.",
  "license": "MIT",
  "keywords": [
    "react",
    "i18n",
    "nextjs",
    "next.js",
    "next",
    "translation",
    "localization",
    "locale",
    "static"
  ],
  "repository": {
    "type": "git",
    "url": "https://github.com/vinissimus/next-translate.git"
  },
  "author": {
    "name": "Aral Roca Gòmez",
    "email": "contact@aralroca.com"
  },
  "main": "./lib/cjs/index.js",
  "module": "./lib/esm/index.js",
  "types": "./lib/esm/index.d.ts",
  "files": [
    "cli",
    "lib",
    "plugin",
    "appWithI18n",
    "DynamicNamespaces",
    "I18nProvider",
    "loadNamespaces",
    "Trans",
    "withTranslation",
    "useTranslation"
  ],
  "scripts": {
    "build": "yarn clean && cross-env NODE_ENV=production && yarn tsc",
    "clean": "yarn clean:build && yarn clean:examples",
    "clean:build": "rm -rf lib plugin appWith* Dynamic* I18n* index _context loadNa* Trans useT* withT* getP*",
    "clean:examples": "rm -rf examples/**/.next && rm -rf examples/**/node_modules && rm -rf examples/**/yarn.lock",
    "example": "yarn example:with-build-step",
    "example:with-appWithI18n": "yarn build && cd examples/with-appWithI18n && yarn && yarn dev",
    "example:with-build-step": "yarn build && cd examples/with-build-step && yarn && yarn dev",
    "example:without-build-step": "yarn build && cd examples/without-build-step && yarn && yarn dev",
    "format": "pretty-quick",
    "prepublish": "yarn test && yarn build",
    "test": "cross-env NODE_ENV=test jest",
    "test:coverage": "cross-env NODE_ENV=test jest --coverage",
    "test:watch": "cross-env NODE_ENV=test jest --watch",
    "tsc": "tsc -p tsconfig.json && tsc -p tsconfig-cjs.json && node build-packages.js"
  },
  "bin": {
    "next-translate": "./cli/builder.js"
  },
  "devDependencies": {
    "@babel/cli": "7.12.1",
    "@babel/core": "7.12.3",
    "@babel/preset-env": "7.12.1",
    "@babel/preset-typescript": "7.12.1",
    "@testing-library/react": "11.1.1",
    "@types/node": "14.14.6",
    "@types/react": "16.9.56",
    "@types/react-dom": "16.9.9",
    "@types/webpack": "4.41.24",
    "babel-jest": "26.6.3",
    "babel-plugin-transform-es2015-modules-commonjs": "6.26.2",
    "babel-preset-minify": "0.5.1",
    "cross-env": "7.0.2",
    "express": "4.17.1",
    "husky": "4.3.0",
    "jest": "26.6.3",
    "next": "10.0.1",
    "prettier": "2.1.2",
    "pretty-quick": "3.1.0",
    "react": "17.0.1",
    "react-dom": "17.0.1",
    "supertest": "6.0.1",
    "typescript": "4.0.5"
  },
  "peerDependencies": {
    "next": ">= 10.0.0",
    "react": ">= 16.8.0"
  },
  "husky": {
    "hooks": {
      "pre-commit": "pretty-quick --staged && yarn test"
    }
  },
  "prettier": {
    "trailingComma": "es5",
    "tabWidth": 2,
    "semi": false,
    "singleQuote": true
  },
  "jest": {
    "roots": [
      "<rootDir>/__tests__",
      "<rootDir>/src"
    ],
    "transform": {
      "^.+\\.(j|t)sx?$": "babel-jest"
    }
  }
}<|MERGE_RESOLUTION|>--- conflicted
+++ resolved
@@ -1,10 +1,6 @@
 {
   "name": "next-translate",
-<<<<<<< HEAD
-  "version": "1.0.0-experimental.4.1",
-=======
   "version": "1.0.0-experimental.5",
->>>>>>> c8cb98dd
   "description": "Next.js utility to translate pages in a easy way.",
   "license": "MIT",
   "keywords": [
