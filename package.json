--- conflicted
+++ resolved
@@ -1,10 +1,6 @@
 {
   "name": "next-translate",
-<<<<<<< HEAD
-  "version": "1.0.0-experimental.15",
-=======
-  "version": "0.21.0-canary.1",
->>>>>>> 69a94305
+  "version": "1.0.0-experimental.16",
   "description": "Next.js utility to translate pages in a easy way.",
   "license": "MIT",
   "keywords": [
@@ -61,12 +57,12 @@
     "next-translate": "./cli/builder.js"
   },
   "devDependencies": {
-    "@babel/cli": "7.12.7",
-    "@babel/core": "7.12.7",
+    "@babel/cli": "7.12.8",
+    "@babel/core": "7.12.9",
     "@babel/preset-env": "7.12.7",
     "@babel/preset-typescript": "7.12.7",
     "@testing-library/react": "11.2.2",
-    "@types/node": "14.14.9",
+    "@types/node": "14.14.10",
     "@types/react": "17.0.0",
     "@types/react-dom": "17.0.0",
     "@types/webpack": "4.41.25",
@@ -77,7 +73,7 @@
     "express": "4.17.1",
     "husky": "4.3.0",
     "jest": "26.6.3",
-    "next": "10.0.2",
+    "next": "10.0.3",
     "prettier": "2.2.0",
     "pretty-quick": "3.1.0",
     "react": "17.0.1",
