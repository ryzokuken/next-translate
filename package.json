--- conflicted
+++ resolved
@@ -1,10 +1,6 @@
 {
   "name": "next-translate",
-<<<<<<< HEAD
-  "version": "1.6.0-canary.1",
-=======
-  "version": "1.5.0",
->>>>>>> 7ebba0c7
+  "version": "1.6.0",
   "description": "Tiny and powerful i18n tools (Next plugin + API) to translate your Next.js pages.",
   "license": "MIT",
   "keywords": [
