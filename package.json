{
  "name": "next-translate",
<<<<<<< HEAD
  "version": "1.0.0-experimental.10",
=======
  "version": "0.20.0-canary.1",
>>>>>>> 9dac4ccd
  "description": "Next.js utility to translate pages in a easy way.",
  "license": "MIT",
  "keywords": [
    "react",
    "i18n",
    "nextjs",
    "next.js",
    "next",
    "translation",
    "localization",
    "locale",
    "static"
  ],
  "repository": {
    "type": "git",
    "url": "https://github.com/vinissimus/next-translate.git"
  },
  "author": {
    "name": "Aral Roca Gòmez",
    "email": "contact@aralroca.com"
  },
  "main": "./lib/cjs/index.js",
  "module": "./lib/esm/index.js",
  "types": "./lib/esm/index.d.ts",
  "files": [
    "cli",
    "lib",
    "plugin",
    "appWithI18n",
    "DynamicNamespaces",
    "I18nProvider",
    "loadNamespaces",
    "Trans",
    "withTranslation",
    "useTranslation"
  ],
  "scripts": {
    "build": "yarn clean && cross-env NODE_ENV=production && yarn tsc",
    "clean": "yarn clean:build && yarn clean:examples",
    "clean:build": "rm -rf lib plugin appWith* Dynamic* I18n* index _context loadNa* Trans useT* withT* getP*",
    "clean:examples": "rm -rf examples/**/.next && rm -rf examples/**/node_modules && rm -rf examples/**/yarn.lock",
    "example": "yarn example:with-build-step",
    "example:with-appWithI18n": "yarn build && cd examples/with-appWithI18n && yarn && yarn dev",
    "example:with-build-step": "yarn build && cd examples/with-build-step && yarn && yarn dev",
    "example:without-build-step": "yarn build && cd examples/without-build-step && yarn && yarn dev",
    "format": "pretty-quick",
    "prepublish": "yarn test && yarn build",
    "test": "cross-env NODE_ENV=test jest",
    "test:coverage": "cross-env NODE_ENV=test jest --coverage",
    "test:watch": "cross-env NODE_ENV=test jest --watch",
    "tsc": "tsc -p tsconfig.json && tsc -p tsconfig-cjs.json && node build-packages.js"
  },
  "bin": {
    "next-translate": "./cli/builder.js"
  },
  "devDependencies": {
    "@babel/cli": "7.12.1",
    "@babel/core": "7.12.3",
    "@babel/preset-env": "7.12.1",
    "@babel/preset-typescript": "7.12.1",
    "@testing-library/react": "11.1.1",
    "@types/node": "14.14.6",
    "@types/react": "16.9.56",
    "@types/react-dom": "16.9.9",
    "@types/webpack": "4.41.24",
    "babel-jest": "26.6.3",
    "babel-plugin-transform-es2015-modules-commonjs": "6.26.2",
    "babel-preset-minify": "0.5.1",
    "cross-env": "7.0.2",
    "express": "4.17.1",
    "husky": "4.3.0",
    "jest": "26.6.3",
    "next": "10.0.1",
    "prettier": "2.1.2",
    "pretty-quick": "3.1.0",
    "react": "17.0.1",
    "react-dom": "17.0.1",
    "supertest": "6.0.1",
    "typescript": "4.0.5"
  },
  "peerDependencies": {
    "next": ">= 10.0.0",
    "react": ">= 16.8.0"
  },
  "husky": {
    "hooks": {
      "pre-commit": "pretty-quick --staged && yarn test"
    }
  },
  "prettier": {
    "trailingComma": "es5",
    "tabWidth": 2,
    "semi": false,
    "singleQuote": true
  },
  "jest": {
    "roots": [
      "<rootDir>/__tests__",
      "<rootDir>/src"
    ],
    "transform": {
      "^.+\\.(j|t)sx?$": "babel-jest"
    }
  }
}<|MERGE_RESOLUTION|>--- conflicted
+++ resolved
@@ -1,10 +1,6 @@
 {
   "name": "next-translate",
-<<<<<<< HEAD
-  "version": "1.0.0-experimental.10",
-=======
-  "version": "0.20.0-canary.1",
->>>>>>> 9dac4ccd
+  "version": "1.0.0-experimental.11",
   "description": "Next.js utility to translate pages in a easy way.",
   "license": "MIT",
   "keywords": [
