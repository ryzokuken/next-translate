--- conflicted
+++ resolved
@@ -17,8 +17,6 @@
 const TestEnglish = ({ i18nKey, query, namespaces }) => {
   return (
     <I18nProvider lang="en" namespaces={namespaces}>
-<<<<<<< HEAD
-=======
       <Inner i18nKey={i18nKey} query={query} />
     </I18nProvider>
   )
@@ -27,7 +25,6 @@
 const TestRussian = ({ i18nKey, query, namespaces }) => {
   return (
     <I18nProvider lang="ru" namespaces={namespaces}>
->>>>>>> 69a94305
       <Inner i18nKey={i18nKey} query={query} />
     </I18nProvider>
   )
@@ -43,11 +40,7 @@
       const withSingular = {
         withsingular: 'The number is NOT ZERO',
         withsingular_0: 'The number is ZERO!',
-<<<<<<< HEAD
-        withsingular_plural: 'Oops!',
-=======
-        withsingular_other: 'Oops!',
->>>>>>> 69a94305
+        withsingular_other: 'Oops!',
       }
       const { container } = render(
         <TestEnglish
@@ -150,11 +143,7 @@
       const withSingular = {
         withsingular: 'The number is NOT ONE',
         withsingular_1: 'The number is ONE!',
-<<<<<<< HEAD
-        withsingular_plural: 'Oops!',
-=======
-        withsingular_other: 'Oops!',
->>>>>>> 69a94305
+        withsingular_other: 'Oops!',
       }
       const { container } = render(
         <TestEnglish
@@ -172,11 +161,7 @@
       const with_1 = {
         withsingular: 'The number is NOT ONE',
         withsingular_1: 'The number is ONE!',
-<<<<<<< HEAD
-        withsingular_plural: 'Oops!',
-=======
-        withsingular_other: 'Oops!',
->>>>>>> 69a94305
+        withsingular_other: 'Oops!',
       }
       const { container } = render(
         <TestEnglish
@@ -194,11 +179,7 @@
       const with_0 = {
         withsingular: 'The number is NOT ZERO',
         withsingular_0: 'The number is ZERO!',
-<<<<<<< HEAD
-        withsingular_plural: 'Oops!',
-=======
-        withsingular_other: 'Oops!',
->>>>>>> 69a94305
+        withsingular_other: 'Oops!',
       }
       const { container } = render(
         <TestEnglish
@@ -216,11 +197,7 @@
       const withPlural = {
         withplural: 'Singular',
         withplural_1: 'The number is ONE!',
-<<<<<<< HEAD
-        withplural_plural: 'Number is bigger than one!',
-=======
         withplural_other: 'Number is bigger than one!',
->>>>>>> 69a94305
       }
       const { container } = render(
         <TestEnglish
@@ -238,11 +215,7 @@
       const withPlural = {
         withplural: 'Singular',
         withplural_2: 'The number is TWO!',
-<<<<<<< HEAD
-        withplural_plural: 'Number is bigger than one!',
-=======
         withplural_other: 'Number is bigger than one!',
->>>>>>> 69a94305
       }
       const { container } = render(
         <TestEnglish
