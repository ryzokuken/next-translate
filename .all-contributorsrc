{
  "files": [
    "README.md"
  ],
  "imageSize": 100,
  "commit": false,
  "contributors": [
    {
      "login": "aralroca",
      "name": "Aral Roca Gomez",
      "avatar_url": "https://avatars3.githubusercontent.com/u/13313058?v=4",
      "profile": "https://aralroca.com",
      "contributions": [
        "maintenance",
        "code"
      ]
    },
    {
      "login": "vincentducorps",
      "name": "Vincent Ducorps",
      "avatar_url": "https://avatars0.githubusercontent.com/u/6338609?v=4",
      "profile": "https://twitter.com/vincentducorps",
      "contributions": [
        "code"
      ]
    },
    {
      "login": "BjoernRave",
      "name": "Björn Rave",
      "avatar_url": "https://avatars3.githubusercontent.com/u/36173920?v=4",
      "profile": "https://www.rahwn.com",
      "contributions": [
        "code"
      ]
    },
    {
      "login": "justincy",
      "name": "Justin",
      "avatar_url": "https://avatars2.githubusercontent.com/u/1037458?v=4",
      "profile": "https://github.com/justincy",
      "contributions": [
        "code"
      ]
    },
    {
      "login": "psanlorenzo",
      "name": "Pol",
      "avatar_url": "https://avatars2.githubusercontent.com/u/42739235?v=4",
      "profile": "https://github.com/psanlorenzo",
      "contributions": [
        "infra"
      ]
    },
    {
      "login": "ftonato",
      "name": "Ademílson F. Tonato",
      "avatar_url": "https://avatars2.githubusercontent.com/u/5417662?v=4",
      "profile": "https://twitter.com/ftonato",
      "contributions": [
        "code"
      ]
    },
    {
      "login": "Faulik",
      "name": "Faul",
      "avatar_url": "https://avatars3.githubusercontent.com/u/749225?v=4",
      "profile": "https://github.com/Faulik",
      "contributions": [
        "code"
      ]
    },
    {
      "login": "bickmaev5",
      "name": "bickmaev5",
      "avatar_url": "https://avatars2.githubusercontent.com/u/13235737?v=4",
      "profile": "https://github.com/bickmaev5",
      "contributions": [
        "code"
      ]
    },
    {
      "login": "pgrimaud",
      "name": "Pierre Grimaud",
      "avatar_url": "https://avatars1.githubusercontent.com/u/1866496?v=4",
      "profile": "https://p.ier.re",
      "contributions": [
        "doc"
      ]
    },
    {
      "login": "dnepro",
      "name": "Roman Minchyn",
      "avatar_url": "https://avatars0.githubusercontent.com/u/6419697?v=4",
      "profile": "https://roman-minchyn.de",
      "contributions": [
        "doc",
        "code"
      ]
    },
    {
      "login": "lone-cloud",
      "name": "Egor",
      "avatar_url": "https://avatars2.githubusercontent.com/u/595980?v=4",
      "profile": "https://www.egorphilippov.me/",
      "contributions": [
        "code"
      ]
    },
    {
      "login": "dhobbs",
      "name": "Darren",
      "avatar_url": "https://avatars2.githubusercontent.com/u/367375?v=4",
      "profile": "https://github.com/dhobbs",
      "contributions": [
        "code"
      ]
    },
    {
      "login": "giovannigiordano",
      "name": "Giovanni Giordano",
      "avatar_url": "https://avatars3.githubusercontent.com/u/15145952?v=4",
      "profile": "https://github.com/giovannigiordano",
      "contributions": [
        "code"
      ]
    },
    {
      "login": "kidnapkin",
      "name": "Eugene",
      "avatar_url": "https://avatars0.githubusercontent.com/u/9214135?v=4",
      "profile": "https://github.com/kidnapkin",
      "contributions": [
        "code"
      ]
    },
    {
      "login": "hibearpanda",
      "name": "Andrew Chung",
      "avatar_url": "https://avatars2.githubusercontent.com/u/11482515?v=4",
      "profile": "https://andrew-c.com",
      "contributions": [
        "code"
      ]
    },
    {
      "login": "thanhlmm",
      "name": "Thanh Minh",
      "avatar_url": "https://avatars0.githubusercontent.com/u/9281080?v=4",
      "profile": "http://cuthanh.com",
      "contributions": [
        "code"
      ]
    },
    {
      "login": "croutonn",
      "name": "crouton",
      "avatar_url": "https://avatars1.githubusercontent.com/u/68943932?v=4",
      "profile": "https://github.com/croutonn",
      "contributions": [
        "code"
      ]
    },
    {
      "login": "dislick",
      "name": "Patrick",
      "avatar_url": "https://avatars3.githubusercontent.com/u/3121902?v=4",
      "profile": "http://patrickmuff.ch",
      "contributions": [
        "doc"
      ]
    },
    {
      "login": "vimutti77",
      "name": "Vantroy",
      "avatar_url": "https://avatars3.githubusercontent.com/u/27840664?v=4",
      "profile": "https://github.com/vimutti77",
      "contributions": [
        "code"
      ]
    },
    {
      "login": "josephfarina",
      "name": "Joey",
      "avatar_url": "https://avatars1.githubusercontent.com/u/17398284?v=4",
      "profile": "https://www.npmjs.com/~farinajoey",
      "contributions": [
        "code"
      ]
    },
    {
      "login": "gurkerl83",
      "name": "gurkerl83",
      "avatar_url": "https://avatars0.githubusercontent.com/u/301689?v=4",
      "profile": "https://github.com/gurkerl83",
      "contributions": [
        "code"
      ]
    },
    {
      "login": "tperamaki",
      "name": "Teemu Perämäki",
      "avatar_url": "https://avatars0.githubusercontent.com/u/26067988?v=4",
      "profile": "https://github.com/tperamaki",
      "contributions": [
        "doc"
      ]
    },
    {
      "login": "luisgserrano",
      "name": "Luis Serrano",
      "avatar_url": "https://avatars3.githubusercontent.com/u/2024164?v=4",
      "profile": "https://github.com/luisgserrano",
      "contributions": [
        "doc"
      ]
    },
    {
      "login": "j-schumann",
      "name": "j-schumann",
      "avatar_url": "https://avatars.githubusercontent.com/u/114239?v=4",
      "profile": "https://github.com/j-schumann",
      "contributions": [
        "code"
      ]
    },
    {
      "login": "andrehsu",
      "name": "Andre Hsu",
      "avatar_url": "https://avatars.githubusercontent.com/u/4470828?v=4",
      "profile": "https://github.com/andrehsu",
      "contributions": [
        "code"
      ]
    },
    {
      "login": "slevy85",
      "name": "slevy85",
      "avatar_url": "https://avatars.githubusercontent.com/u/18260229?v=4",
      "profile": "https://github.com/slevy85",
      "contributions": [
        "code"
      ]
    },
    {
      "login": "berndartmueller",
      "name": "Bernd Artmüller",
      "avatar_url": "https://avatars.githubusercontent.com/u/761018?v=4",
      "profile": "https://www.berndartmueller.com",
      "contributions": [
        "code"
      ]
    },
    {
      "login": "rihardssceredins",
      "name": "Rihards Ščeredins",
      "avatar_url": "https://avatars.githubusercontent.com/u/23099574?v=4",
      "profile": "https://github.com/rihardssceredins",
      "contributions": [
        "code"
      ]
    },
    {
      "login": "Its-Just-Nans",
      "name": "n4n5",
      "avatar_url": "https://avatars.githubusercontent.com/u/56606507?v=4",
      "profile": "https://its-just-nans.github.io",
      "contributions": [
        "doc"
      ]
    },
    {
      "login": "rubenmoya",
      "name": "Rubén Moya",
      "avatar_url": "https://avatars.githubusercontent.com/u/905225?v=4",
      "profile": "https://rubenmoya.dev",
      "contributions": [
        "code"
      ]
    },
    {
      "login": "testerez",
      "name": "Tom Esterez",
      "avatar_url": "https://avatars.githubusercontent.com/u/815236?v=4",
      "profile": "https://github.com/testerez",
      "contributions": [
        "code"
      ]
    },
    {
      "login": "dndhm",
      "name": "Dan Needham",
      "avatar_url": "https://avatars.githubusercontent.com/u/1122983?v=4",
      "profile": "http://www.dan-needham.com",
      "contributions": [
        "code",
        "test",
        "doc"
      ]
    },
    {
      "login": "bmvantunes",
      "name": "Bruno Antunes",
      "avatar_url": "https://avatars.githubusercontent.com/u/9042965?v=4",
      "profile": "https://www.youtube.com/BrunoAntunesPT",
      "contributions": [
        "code"
      ]
    },
    {
      "login": "kaan-atakan",
      "name": "Kaan Atakan",
      "avatar_url": "https://avatars.githubusercontent.com/u/56063979?v=4",
      "profile": "https://github.com/kaan-atakan",
      "contributions": [
        "code"
      ]
    },
    {
      "login": "groomain",
      "name": "Romain",
      "avatar_url": "https://avatars.githubusercontent.com/u/3601848?v=4",
      "profile": "https://github.com/groomain",
      "contributions": [
        "code"
      ]
    },
    {
      "login": "ajmnz",
      "name": "Arnau Jiménez",
      "avatar_url": "https://avatars.githubusercontent.com/u/57961822?v=4",
      "profile": "http://ajb.cat",
      "contributions": [
        "code"
      ]
    },
    {
      "login": "edwinveldhuizen",
      "name": "Edwin Veldhuizen",
      "avatar_url": "https://avatars.githubusercontent.com/u/1787915?v=4",
      "profile": "https://github.com/edwinveldhuizen",
      "contributions": [
        "code"
      ]
    },
    {
      "login": "duc-gp",
      "name": "Duc Ngo Viet",
      "avatar_url": "https://avatars.githubusercontent.com/u/40763918?v=4",
      "profile": "http://dviet.de",
      "contributions": [
        "code"
      ]
    },
    {
      "login": "bilLkarkariy",
      "name": "Billel Helali",
      "avatar_url": "https://avatars.githubusercontent.com/u/43569083?v=4",
      "profile": "https://github.com/bilLkarkariy",
      "contributions": [
<<<<<<< HEAD
        "code"
      ]
    },
    {
      "login": "wuifdesign",
      "name": "Wuif",
      "avatar_url": "https://avatars.githubusercontent.com/u/5678318?v=4",
      "profile": "https://github.com/wuifdesign",
      "contributions": [
=======
>>>>>>> 7ebba0c7
        "code"
      ]
    },
    {
<<<<<<< HEAD
      "login": "MrPumpking",
      "name": "Michał Bar",
      "avatar_url": "https://avatars.githubusercontent.com/u/9134970?v=4",
      "profile": "https://michal.bar",
=======
      "login": "wuifdesign",
      "name": "Wuif",
      "avatar_url": "https://avatars.githubusercontent.com/u/5678318?v=4",
      "profile": "https://github.com/wuifdesign",
>>>>>>> 7ebba0c7
      "contributions": [
        "code"
      ]
    },
    {
<<<<<<< HEAD
      "login": "marcesengel",
      "name": "Marces Engel",
      "avatar_url": "https://avatars.githubusercontent.com/u/6208890?v=4",
      "profile": "https://github.com/marcesengel",
=======
      "login": "MrPumpking",
      "name": "Michał Bar",
      "avatar_url": "https://avatars.githubusercontent.com/u/9134970?v=4",
      "profile": "https://michal.bar",
>>>>>>> 7ebba0c7
      "contributions": [
        "code"
      ]
    },
    {
<<<<<<< HEAD
      "login": "Dragate",
      "name": "Dragate",
      "avatar_url": "https://avatars.githubusercontent.com/u/28112929?v=4",
      "profile": "https://github.com/Dragate",
=======
      "login": "marcesengel",
      "name": "Marces Engel",
      "avatar_url": "https://avatars.githubusercontent.com/u/6208890?v=4",
      "profile": "https://github.com/marcesengel",
>>>>>>> 7ebba0c7
      "contributions": [
        "code"
      ]
    }
  ],
  "contributorsPerLine": 7,
  "projectName": "next-translate",
  "projectOwner": "aralroca",
  "repoType": "github",
  "repoHost": "https://github.com",
  "skipCi": true
}<|MERGE_RESOLUTION|>--- conflicted
+++ resolved
@@ -357,7 +357,6 @@
       "avatar_url": "https://avatars.githubusercontent.com/u/43569083?v=4",
       "profile": "https://github.com/bilLkarkariy",
       "contributions": [
-<<<<<<< HEAD
         "code"
       ]
     },
@@ -366,57 +365,62 @@
       "name": "Wuif",
       "avatar_url": "https://avatars.githubusercontent.com/u/5678318?v=4",
       "profile": "https://github.com/wuifdesign",
-      "contributions": [
-=======
->>>>>>> 7ebba0c7
-        "code"
-      ]
-    },
-    {
-<<<<<<< HEAD
+       "contributions": [
+        "code"
+      ]
+      },
+    {
       "login": "MrPumpking",
       "name": "Michał Bar",
       "avatar_url": "https://avatars.githubusercontent.com/u/9134970?v=4",
       "profile": "https://michal.bar",
-=======
+        "contributions": [
+        "code"
+      ]
+      },
+      {
       "login": "wuifdesign",
       "name": "Wuif",
       "avatar_url": "https://avatars.githubusercontent.com/u/5678318?v=4",
       "profile": "https://github.com/wuifdesign",
->>>>>>> 7ebba0c7
-      "contributions": [
-        "code"
-      ]
-    },
-    {
-<<<<<<< HEAD
+      "contributions": [
+        "code"
+      ]
+    },
+    {
       "login": "marcesengel",
       "name": "Marces Engel",
       "avatar_url": "https://avatars.githubusercontent.com/u/6208890?v=4",
       "profile": "https://github.com/marcesengel",
-=======
+       "contributions": [
+        "code"
+      ]
+      },
+      {
       "login": "MrPumpking",
       "name": "Michał Bar",
       "avatar_url": "https://avatars.githubusercontent.com/u/9134970?v=4",
       "profile": "https://michal.bar",
->>>>>>> 7ebba0c7
-      "contributions": [
-        "code"
-      ]
-    },
-    {
-<<<<<<< HEAD
-      "login": "Dragate",
-      "name": "Dragate",
-      "avatar_url": "https://avatars.githubusercontent.com/u/28112929?v=4",
-      "profile": "https://github.com/Dragate",
-=======
+      "contributions": [
+        "code"
+      ]
+    },
+    {
+    {     
       "login": "marcesengel",
       "name": "Marces Engel",
       "avatar_url": "https://avatars.githubusercontent.com/u/6208890?v=4",
       "profile": "https://github.com/marcesengel",
->>>>>>> 7ebba0c7
-      "contributions": [
+      "contributions": [
+        "code"
+      ]
+    },
+    {
+     "login": "Dragate",
+      "name": "Dragate",
+      "avatar_url": "https://avatars.githubusercontent.com/u/28112929?v=4",
+      "profile": "https://github.com/Dragate",
+       "contributions": [
         "code"
       ]
     }
